/*
 * Copyright (c) 2021, NVIDIA CORPORATION.  All rights reserved.
 *
 * Licensed under the Apache License, Version 2.0 (the "License");
 * you may not use this file except in compliance with the License.
 * You may obtain a copy of the License at
 *
 *     http://www.apache.org/licenses/LICENSE-2.0
 *
 * Unless required by applicable law or agreed to in writing, software
 * distributed under the License is distributed on an "AS IS" BASIS,
 * WITHOUT WARRANTIES OR CONDITIONS OF ANY KIND, either express or implied.
 * See the License for the specific language governing permissions and
 * limitations under the License.
 *
 * SPDX-FileCopyrightText: Copyright (c) 2021 NVIDIA CORPORATION
 * SPDX-License-Identifier: Apache-2.0
 */

/*
  Various structure used by CPP and GLSL
*/

#ifndef COMMON_HOST_DEVICE
#define COMMON_HOST_DEVICE

#ifdef __cplusplus
#include <stdint.h>
#include "nvmath/nvmath.h"
// GLSL Type
using ivec2 = nvmath::vec2i;
using vec2 = nvmath::vec2f;
using vec3 = nvmath::vec3f;
using vec4 = nvmath::vec4f;
using mat4 = nvmath::mat4f;
using uint = unsigned int;
#endif

// clang-format off
#ifdef __cplusplus  // Descriptor binding helper for C++ and GLSL
#define START_ENUM(a)                                                                                               \
  enum a                                                                                                               \
  {
#define END_ENUM() }
#else
#define START_ENUM(a) const uint
#define END_ENUM()
#endif

// Sets
START_ENUM(SetBindings)
S_ACCEL = 0,  // Acceleration structure
S_OUT = 1,  // Offscreen output image
S_SCENE = 2,  // Scene data
S_ENV = 3,  // Environment / Sun & Sky
S_RAYQ = 4, // Ray query renderer
S_WF = 5   // Wavefront extra data
END_ENUM();

// Acceleration Structure - Set 0
START_ENUM(AccelBindings)
eTlas = 0
END_ENUM();

// Output image - Set 1
START_ENUM(OutputBindings)
eDirectSampler = 0,  // As sampler
eIndirectSampler = 1,  // As sampler
eLastDirectResult = 2,   // As storage
eLastIndirectResult = 3,   // As storage
eThisDirectResult = 4,   // As storage
eThisIndirectResult = 5   // As storage
END_ENUM();

// Scene Data - Set 2
START_ENUM(SceneBindings)
eCamera = 0,
eMaterials = 1,
eInstData = 2,
ePuncLights = 3,
eTrigLights = 4,
eLightBufInfo = 5,
eTextures = 6  // must be last elem            
END_ENUM();

// Environment - Set 3
START_ENUM(EnvBindings)
eSunSky = 0,
eHdr = 1,
eImpSamples = 2
END_ENUM();

// Ray Query - Set 4
START_ENUM(RayQBindings)
eLastGbuffer = 0,
eThisGbuffer = 1,
eLastDirectCache = 2,
eLastIndirectCache = 3,
eThisDirectCache = 4,
eThisIndirectCache = 5,
eLastDepth = 6,
eThisDepth = 7
END_ENUM();

START_ENUM(DebugMode)
eNoDebug = 0,   //
eDirectStage = 1, //
eIndirectStage = 2, //
eBaseColor = 3,   //
eNormal = 4,   //
eDepth = 5,    //
eMetallic = 6,   //
eEmissive = 7,   //
eAlpha = 8,   //
eRoughness = 9,   //
eTexcoord = 10,   //
eTangent = 11   //
// eHeatmap = 11   //
END_ENUM();
// clang-format on

// Camera of the scene
#define CAMERA_NEAR 0.001f
#define CAMERA_FAR 100000.0f
struct SceneCamera
{
	mat4 viewInverse;
	mat4 projInverse;
	mat4 projView;
	float focalDist;
	float aperture;
	// Extra
	int nbLights;
};

struct VertexAttributes
{
	vec3 position;
	uint normal;   // compressed using oct
	vec2 texcoord; // Tangent handiness, stored in LSB of .y
	uint tangent;  // compressed using oct
	uint color;	   // RGBA
};

// GLTF material
#define MATERIAL_METALLICROUGHNESS 0
#define MATERIAL_SPECULARGLOSSINESS 1
#define ALPHA_OPAQUE 0
#define ALPHA_MASK 1
#define ALPHA_BLEND 2
struct GltfShadeMaterial
{
	// 0
	vec4 pbrBaseColorFactor;
	// 4
	int pbrBaseColorTexture;
	float pbrMetallicFactor;
	float pbrRoughnessFactor;
	int pbrMetallicRoughnessTexture;
	// 8
	vec4 khrDiffuseFactor; // KHR_materials_pbrSpecularGlossiness
	vec3 khrSpecularFactor;
	int khrDiffuseTexture;
	// 16
	int shadingModel; // 0: metallic-roughness, 1: specular-glossiness
	float khrGlossinessFactor;
	int khrSpecularGlossinessTexture;
	int emissiveTexture;
	// 20
	vec3 emissiveFactor;
	int alphaMode;
	// 24
	float alphaCutoff;
	int doubleSided;
	int normalTexture;
	float normalTextureScale;
	// 28
	mat4 uvTransform;
	// 32
	int unlit;

	float transmissionFactor;
	int transmissionTexture;

	float ior;
	// 36
	vec3 anisotropyDirection;
	float anisotropy;
	// 40
	vec3 attenuationColor;
	float thicknessFactor; // 44
	int thicknessTexture;
	float attenuationDistance;
	// --
	float clearcoatFactor;
	float clearcoatRoughness;
	// 48
	int clearcoatTexture;
	int clearcoatRoughnessTexture;
	uint sheen;
	int pad;
	// 52
};

// Use with PushConstant
struct RtxState
{
	int frame;	  // Current frame, start at 0
	int maxDepth; // How deep the path is
	int spp;
	float fireflyClampThreshold; // to cut fireflies

	float hdrMultiplier;   // To brightening the scene
	int debugging_mode;	   // See DebugMode
	int pbrMode;		   // 0-Disney, 1-Gltf
	float environmentProb; // Used in direct light importance sampling

	ivec2 size;		// rendering size
	int minHeatmap; // Debug mode - heat map
	int maxHeatmap;
	uint time; // How long has the app been running. miliseconds.
};

// Structure used for retrieving the primitive information in the closest hit
// using gl_InstanceCustomIndexNV
struct InstanceData
{
	uint64_t vertexAddress;
	uint64_t indexAddress;
	int materialIndex;
};

// KHR_lights_punctual extension.
// see https://github.com/KhronosGroup/glTF/tree/master/extensions/2.0/Khronos/KHR_lights_punctual

const int LightType_Directional = 0;
const int LightType_Point = 1;
const int LightType_Spot = 2;

// custom light source for direct light importance sampling
const int LightType_Triangle = 3;

// ReSTIR
<<<<<<< HEAD
struct LightSample
{
=======
struct LightSample {
>>>>>>> e383f4aa
	vec3 Li;
	vec3 wi;
	float dist;
};

<<<<<<< HEAD
struct Reservoir
{
=======
struct Reservoir {
>>>>>>> e383f4aa
	LightSample lightSample;
	uint num;
	float weight;
};

// acceleration structure for importance sampling - pre-computed
struct ImptSampData
{
	int alias;
	float q;
	float pdf;
	float aliasPdf;
};

struct PuncLight // point, spot, or directional light.
{
	int type;
	vec3 direction;

	float intensity;
	vec3 color;

	vec3 position;
	float range;

	float outerConeCos;
	float innerConeCos;
	vec2 padding;

	ImptSampData impSamp;
};

struct TrigLight
{ // triangles of emissive meshes
	uint matIndex;
	uint transformIndex;
	vec3 v0;
	vec3 v1;
	vec3 v2;
	vec2 uv0;
	vec2 uv1;
	vec2 uv2;
	ImptSampData impSamp;
	vec3 pad;
};

struct LightBufInfo
{
	uint puncLightSize;
	uint trigLightSize;
	float trigSampProb;
	int pad;
};

// Tonemapper used in post.frag
struct Tonemapper
{
	float brightness;
	float contrast;
	float saturation;
	float vignette;

	float avgLum;
	float zoom;
	vec2 renderingRatio;

	int autoExposure;
	float Ywhite; // Burning white
	float key;	  // Log-average luminance
	int pad;
};

struct SunAndSky
{
	vec3 rgb_unit_conversion;
	float multiplier;

	float haze;
	float redblueshift;
	float saturation;
	float horizon_height;

	vec3 ground_color;
	float horizon_blur;

	vec3 night_color;
	float sun_disk_intensity;

	vec3 sun_direction;
	float sun_disk_scale;

	float sun_glow_intensity;
	int y_is_up;
	int physically_scaled_sun;
	int in_use;
};

#endif // COMMON_HOST_DEVICE<|MERGE_RESOLUTION|>--- conflicted
+++ resolved
@@ -241,23 +241,12 @@
 const int LightType_Triangle = 3;
 
 // ReSTIR
-<<<<<<< HEAD
-struct LightSample
-{
-=======
-struct LightSample {
->>>>>>> e383f4aa
+struct LightSample{
 	vec3 Li;
 	vec3 wi;
 	float dist;
 };
-
-<<<<<<< HEAD
-struct Reservoir
-{
-=======
 struct Reservoir {
->>>>>>> e383f4aa
 	LightSample lightSample;
 	uint num;
 	float weight;
